package goblintserver;

import gobpie.GobPieConfiguration;
import gobpie.GobPieException;
import magpiebridge.core.MagpieServer;
import org.apache.logging.log4j.LogManager;
import org.apache.logging.log4j.Logger;
import org.eclipse.lsp4j.MessageParams;
import org.eclipse.lsp4j.MessageType;
import org.zeroturnaround.exec.InvalidExitValueException;
import org.zeroturnaround.exec.ProcessExecutor;
import org.zeroturnaround.exec.StartedProcess;
import org.zeroturnaround.exec.listener.ProcessListener;

import java.io.ByteArrayOutputStream;
import java.io.File;
import java.io.IOException;
import java.util.Arrays;
import java.util.concurrent.TimeoutException;

import static gobpie.GobPieExceptionType.GOBLINT_EXCEPTION;

/**
 * The Class GoblintServer.
 * <p>
 * Reads the configuration for GobPie extension, including Goblint configuration file name.
 * Starts Goblint Server and waits for the unix socket to be created.
 *
 * @author Karoliine Holter
 * @author Juhan Oskar Hennoste
 * @since 0.0.2
 */

public class GoblintServer {

    private static final String GOBLINT_SOCKET = "goblint.sock";

    private final MagpieServer magpieServer;
    private final GobPieConfiguration configuration;
    private final String[] goblintRunCommand;

    private StartedProcess goblintRunProcess;

    private final Logger log = LogManager.getLogger(GoblintServer.class);


    public GoblintServer(MagpieServer magpieServer, GobPieConfiguration configuration) {
        this.magpieServer = magpieServer;
        this.configuration = configuration;
        this.goblintRunCommand = constructGoblintRunCommand();
    }

    public StartedProcess getGoblintRunProcess() {
        return goblintRunProcess;
    }

    public String getGoblintSocket() {
        return GOBLINT_SOCKET;
    }


    /**
     * Method for constructing the command to run Goblint server.
     * Files to analyse must be defined in goblint conf.
     */
    private String[] constructGoblintRunCommand() {
        return new String[]{
<<<<<<< HEAD
                "goblint",
                "--enable", "exp.arg",
=======
                configuration.getGoblintExecutable(),
>>>>>>> 06ec9cf5
                "--enable", "server.enabled",
                "--enable", "server.reparse",
                "--set", "server.mode", "unix",
                "--set", "server.unix-socket", new File(getGoblintSocket()).getAbsolutePath()
        };
<<<<<<< HEAD
    }


    private String[] constructGoblintVersionCheckCommand() {
        return new String[]{
                "goblint",
                "--version"
        };
=======
>>>>>>> 06ec9cf5
    }


    /**
     * Method to start the Goblint server.
     *
     * @throws GobPieException when running Goblint fails.
     */
    public void startGoblintServer() {
        try {
            // run command to start goblint
            log.info("Goblint run with command: " + String.join(" ", goblintRunCommand));
            goblintRunProcess = runCommand(new File(System.getProperty("user.dir")), goblintRunCommand);
        } catch (IOException | InvalidExitValueException | InterruptedException | TimeoutException e) {
            throw new GobPieException("Running Goblint failed.", e, GOBLINT_EXCEPTION);
        }
    }


    /**
     * Checks Goblint command reported version.
     *
     * @throws GobPieException when running Goblint fails.
     */
    public String checkGoblintVersion() {
        File dirPath = new File(System.getProperty("user.dir"));
        String[] command = constructGoblintVersionCheckCommand();

        ByteArrayOutputStream output = new ByteArrayOutputStream();

        try {
            log.debug("Waiting for command: " + Arrays.toString(command) + " to run...");
            new ProcessExecutor()
                    .directory(dirPath)
                    .command(command)
                    .redirectOutput(output)
                    .redirectError(output)
                    .execute();
        } catch (IOException | InterruptedException | TimeoutException e) {
            throw new GobPieException("Checking version failed.", e, GOBLINT_EXCEPTION);
        }

        return output.toString();
    }


    /**
     * Method for running a command.
     *
     * @param dirPath The directory in which the command will run.
     * @param command The command to run.
     * @return An object that represents a process that has started. It may or may not have finished.
     */
    private StartedProcess runCommand(File dirPath, String[] command) throws IOException, InterruptedException, TimeoutException {
        ProcessListener listener = new ProcessListener() {

            public void afterStop(Process process) {
                if (process.exitValue() == 0) {
                    log.info("Goblint server has stopped.");
                } else if (process.exitValue() == 143) {
                    log.info("Goblint server has been killed.");
                } else {
                    magpieServer.forwardMessageToClient(new MessageParams(MessageType.Error, "Goblint server exited due to an error. Please check the output terminal of GobPie extension for more information."));
                    log.error("Goblint server exited due to an error (code: " + process.exitValue() + "). Please fix the issue reported above and rerun the analysis to restart the extension.");
                }
                magpieServer.cleanUp();
                // TODO: throw an exception? where (and how) can it be caught to be handled though?
            }
        };

        log.debug("Waiting for command: " + Arrays.toString(command) + " to run...");
        return new ProcessExecutor()
                .directory(dirPath)
                .command(command)
                .redirectOutput(System.err)
                .redirectError(System.err)
                .addListener(listener)
                .start();
    }

}<|MERGE_RESOLUTION|>--- conflicted
+++ resolved
@@ -65,18 +65,13 @@
      */
     private String[] constructGoblintRunCommand() {
         return new String[]{
-<<<<<<< HEAD
-                "goblint",
+                configuration.getGoblintExecutable(),
                 "--enable", "exp.arg",
-=======
-                configuration.getGoblintExecutable(),
->>>>>>> 06ec9cf5
                 "--enable", "server.enabled",
                 "--enable", "server.reparse",
                 "--set", "server.mode", "unix",
                 "--set", "server.unix-socket", new File(getGoblintSocket()).getAbsolutePath()
         };
-<<<<<<< HEAD
     }
 
 
@@ -85,8 +80,6 @@
                 "goblint",
                 "--version"
         };
-=======
->>>>>>> 06ec9cf5
     }
 
 
