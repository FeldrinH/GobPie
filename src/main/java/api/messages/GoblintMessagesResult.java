--- conflicted
+++ resolved
@@ -24,38 +24,17 @@
 @SuppressWarnings({"unused"})
 public class GoblintMessagesResult {
 
-<<<<<<< HEAD
-    String type = getClass().getName();
-
-    private final List<Tag> tags = new ArrayList<>();
-=======
     private final String type = getClass().getName();
     private final List<tag> tags = new ArrayList<>();
->>>>>>> ad290a4d
     private String severity;
     private Multipiece multipiece;
 
-<<<<<<< HEAD
-    public interface Tag {
-
-=======
     public interface tag {
->>>>>>> ad290a4d
         String toString();
     }
 
-<<<<<<< HEAD
-        class Category implements Tag {
-            private final List<String> Category = new ArrayList<>();
-
-            @Override
-            public String toString() {
-                return (Category.size() > 0) ? "[" + String.join(" > ", Category) + "]" : "";
-            }
-=======
     public static class Category implements tag {
         private final List<String> Category = new ArrayList<>();
->>>>>>> ad290a4d
 
         @Override
         public String toString() {
@@ -63,13 +42,8 @@
         }
     }
 
-<<<<<<< HEAD
-        class CWE implements Tag {
-            private Integer CWE;
-=======
     public static class CWE implements tag {
         private Integer CWE;
->>>>>>> ad290a4d
 
         @Override
         public String toString() {
@@ -77,37 +51,15 @@
         }
     }
 
-<<<<<<< HEAD
-    static class Multipiece {
-
+    static class multipiece {
         private GoblintLocation loc;
-=======
-    static class loc {
-        private String file;
-        private int line;
-        private int column;
-        private int endLine;
-        private int endColumn;
-    }
-
-    static class multipiece {
-        private loc loc;
->>>>>>> ad290a4d
         private String text;
         private String group_text;
         private final List<Piece> pieces = new ArrayList<>();
 
-<<<<<<< HEAD
-        static class Piece {
-
+        static class pieces {
             private String text;
             private GoblintLocation loc;
-
-=======
-        static class pieces {
-            private String text;
-            private loc loc;
->>>>>>> ad290a4d
         }
     }
 
