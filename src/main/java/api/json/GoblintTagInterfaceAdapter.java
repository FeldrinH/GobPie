package api.json;

import api.messages.GoblintMessagesResult;
import com.google.gson.*;

import java.lang.reflect.Type;

/**
 * The Class TagInterfaceAdapter.
 * <p>
 * Implements the JsonDeserializer to deserialize json to GoblintResult objects.
 * In particular to differentiate between the Category and CWE classes.
 *
 * @author Karoliine Holter
 * @since 0.0.1
 */

public class GoblintTagInterfaceAdapter implements JsonDeserializer<Object> {

    @Override
    public Object deserialize(JsonElement jsonElement, Type type, JsonDeserializationContext jsonDeserializationContext) throws JsonParseException {
        JsonObject jsonObject = jsonElement.getAsJsonObject();
        if (jsonObject.has("Category"))
<<<<<<< HEAD
            return jsonDeserializationContext.deserialize(jsonObject, GoblintMessagesResult.Tag.Category.class);
        if (jsonObject.has("CWE"))
            return jsonDeserializationContext.deserialize(jsonObject, GoblintMessagesResult.Tag.CWE.class);
=======
            return jsonDeserializationContext.deserialize(jsonObject, GoblintMessagesResult.Category.class);
        if (jsonObject.has("CWE"))
            return jsonDeserializationContext.deserialize(jsonObject, GoblintMessagesResult.CWE.class);
>>>>>>> ad290a4d
        return null;
    }

}<|MERGE_RESOLUTION|>--- conflicted
+++ resolved
@@ -21,15 +21,9 @@
     public Object deserialize(JsonElement jsonElement, Type type, JsonDeserializationContext jsonDeserializationContext) throws JsonParseException {
         JsonObject jsonObject = jsonElement.getAsJsonObject();
         if (jsonObject.has("Category"))
-<<<<<<< HEAD
-            return jsonDeserializationContext.deserialize(jsonObject, GoblintMessagesResult.Tag.Category.class);
-        if (jsonObject.has("CWE"))
-            return jsonDeserializationContext.deserialize(jsonObject, GoblintMessagesResult.Tag.CWE.class);
-=======
             return jsonDeserializationContext.deserialize(jsonObject, GoblintMessagesResult.Category.class);
         if (jsonObject.has("CWE"))
             return jsonDeserializationContext.deserialize(jsonObject, GoblintMessagesResult.CWE.class);
->>>>>>> ad290a4d
         return null;
     }
 
