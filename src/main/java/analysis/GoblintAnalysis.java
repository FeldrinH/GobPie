--- conflicted
+++ resolved
@@ -164,31 +164,9 @@
 
     private CompletableFuture<Collection<AnalysisResult>> reanalyse() {
         return goblintService.analyze(new Params())
-<<<<<<< HEAD
-                .thenCompose(analysisResult -> {
-                    // Make sure that analysis succeeded
-                    if (analysisResult.getStatus().contains("Aborted"))
-                        throw new GobPieException("The running analysis has been aborted.", GobPieExceptionType.GOBLINT_EXCEPTION);
-                    else if (analysisResult.getStatus().contains("VerifyError"))
-                        throw new GobPieException("Analysis returned VerifyError.", GobPieExceptionType.GOBLINT_EXCEPTION);
-                    // Get warning messages
-                    CompletableFuture<List<GoblintMessagesResult>> messagesTask = goblintService.messages();
-                    if (gobpieConfiguration.showCfg() != null && gobpieConfiguration.showCfg()) {
-                        // Get list of functions
-                        CompletableFuture<List<GoblintFunctionsResult>> functionsTask = goblintService.functions();
-                        return messagesTask.thenCombine(functionsTask, (messages, functions) ->
-                                Stream.concat(
-                                                convertMessagesFromJson(messages).stream(),
-                                                convertFunctionsFromJson(functions).stream())
-                                        .collect(Collectors.toList()));
-                    }
-                    return messagesTask.thenApply(this::convertMessagesFromJson);
-                });
-=======
                 .thenCompose(this::getComposedAnalysisResults)
                 .applyToEither(didGoblintCrash(), res -> res);
     }
->>>>>>> 56ef5f33
 
     private void didAnalysisNotSucceed(GoblintAnalysisResult analysisResult) {
         if (analysisResult.getStatus().contains("Aborted"))
@@ -222,7 +200,7 @@
         didAnalysisNotSucceed(analysisResult);
         // Get warning messages
         CompletableFuture<List<GoblintMessagesResult>> messagesCompletableFuture = goblintService.messages();
-        if (gobpieConfiguration.getshowCfg() == null || !gobpieConfiguration.getshowCfg()) {
+        if (gobpieConfiguration.showCfg() == null || !gobpieConfiguration.showCfg()) {
             return messagesCompletableFuture.thenApply(this::convertMessagesFromJson);
         }
         // Get list of functions
