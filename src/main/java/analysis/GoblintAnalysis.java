package analysis;

import api.GoblintService;
import api.messages.*;
import com.ibm.wala.classLoader.Module;
import goblintserver.GoblintServer;
import gobpie.GobPieConfiguration;
import gobpie.GobPieException;
import gobpie.GobPieExceptionType;
import magpiebridge.core.AnalysisConsumer;
import magpiebridge.core.AnalysisResult;
import magpiebridge.core.MagpieServer;
import magpiebridge.core.ServerAnalysis;
import org.apache.logging.log4j.LogManager;
import org.apache.logging.log4j.Logger;
import org.eclipse.lsp4j.MessageParams;
import org.eclipse.lsp4j.MessageType;
import org.thymeleaf.util.ListUtils;
import org.zeroturnaround.exec.InvalidExitValueException;
import org.zeroturnaround.exec.ProcessExecutor;
import org.zeroturnaround.exec.ProcessResult;
import org.zeroturnaround.process.UnixProcess;
import util.FileWatcher;

import java.io.File;
import java.io.IOException;
import java.nio.file.Path;
import java.util.ArrayList;
import java.util.Arrays;
import java.util.Collection;
import java.util.List;
import java.util.concurrent.CompletableFuture;
import java.util.concurrent.CompletionException;
import java.util.concurrent.Future;
import java.util.concurrent.TimeoutException;
import java.util.stream.Collectors;
import java.util.stream.Stream;

/**
 * The Class GoblintAnalysis.
 * <p>
 * Implementation of the ServerAnalysis interface.
 * The class that is responsible for analyzing when an analysis event is triggered.
 * Sends the requests to Goblint server, reads the corresponding responses,
 * converts the results and passes them to MagpieBridge server.
 *
 * @author Karoliine Holter
 * @author Juhan Oskar Hennoste
 * @since 0.0.1
 */

public class GoblintAnalysis implements ServerAnalysis {

    private final static int SIGINT = 2;

    private final MagpieServer magpieServer;
    private final GoblintServer goblintServer;
    private final GoblintService goblintService;
    private final GobPieConfiguration gobpieConfiguration;
    private final FileWatcher goblintConfWatcher;

    private static Future<?> lastAnalysisTask;

    private final Logger log = LogManager.getLogger(GoblintAnalysis.class);


    public GoblintAnalysis(MagpieServer magpieServer, GoblintServer goblintServer, GoblintService goblintService, GobPieConfiguration gobpieConfiguration) {
        this.magpieServer = magpieServer;
        this.goblintServer = goblintServer;
        this.goblintService = goblintService;
        this.gobpieConfiguration = gobpieConfiguration;
        this.goblintConfWatcher = new FileWatcher(Path.of(gobpieConfiguration.getGoblintConf()));
    }


    /**
     * The source of this analysis, usually the name of the analysis.
     *
     * @return the string
     */
    @Override
    public String source() {
        return "GobPie";
    }


    /**
     * The method that is triggered to start a new analysis.
     *
     * @param files    the files that have been opened in the editor (not using due to using the compilation database).
     * @param consumer the server which consumes the analysis results.
     * @param rerun    tells if the analysis should be rerun.
     */
    @Override
    public void analyze(Collection<? extends Module> files, AnalysisConsumer consumer, boolean rerun) {
        if (!rerun) {
<<<<<<< HEAD
            // According to MagpieBridge source code rerun is false iff you open a file with doAnalysisByOpen = false and doAnalysisByFirstOpen = true and this is not the first file opened.
=======
            // According to MagpieBridge source code with doAnalysisByOpen = false and doAnalysisByFirstOpen = true,
            // rerun is true iff either the first file was opened or a file was saved i.e. exactly the cases where analysis should be performed.
>>>>>>> 87d3ced5
            return;
        }

        if (!goblintServer.getGoblintRunProcess().getProcess().isAlive()) {
            // Goblint server has crashed. Exit GobPie because without the server no analysis is possible.
            magpieServer.exit();
            return;
        }

        if (lastAnalysisTask != null && !lastAnalysisTask.isDone()) {
            lastAnalysisTask.cancel(true);
            try {
                abortAnalysis();
                log.info("--------------- This analysis has been aborted -------------");
            } catch (IOException e) {
                log.error("Aborting analysis failed.");
            }
        }

        magpieServer.forwardMessageToClient(new MessageParams(MessageType.Info, source() + " started analyzing the code."));

        refreshGoblintConfig();

        preAnalyse();

        log.info("---------------------- Analysis started ----------------------");
        lastAnalysisTask = reanalyse().thenAccept(response -> {
            consumer.consume(new ArrayList<>(response), source());
            log.info("--------------------- Analysis finished ----------------------");
            magpieServer.forwardMessageToClient(new MessageParams(MessageType.Info, source() + " finished analyzing the code."));
        }).exceptionally(e -> {
            Throwable cause = e instanceof CompletionException ce ? ce.getCause() : e;
            // TODO: handle closed socket exceptions:
            //      org.eclipse.lsp4j.jsonrpc.JsonRpcException: java.net.SocketException: Broken pipe; errno=32
            //  and org.eclipse.lsp4j.jsonrpc.JsonRpcException: org.newsclub.net.unix.SocketClosedException: Not open
            log.error("--------------------- Analysis failed  ----------------------");
            log.error(cause);
            magpieServer.forwardMessageToClient(new MessageParams(MessageType.Error, source() + " failed to analyze the code:\n" + cause.getMessage()));
            return null;
        });
    }


    /**
     * Aborts the previous running analysis by sending a SIGINT signal to Goblint.
     */
    private void abortAnalysis() throws IOException {
        Process goblintProcess = goblintServer.getGoblintRunProcess().getProcess();
        int pid = Math.toIntExact(goblintProcess.pid());
        UnixProcess unixProcess = new UnixProcess(pid);
        unixProcess.kill(SIGINT);
    }


    /**
     * Reloads Goblint config if it has been changed
     */
    private void refreshGoblintConfig() {
        if (goblintConfWatcher.checkModified()) {
            goblintService.reset_config()
                    .thenCompose(_res ->
                            goblintService.read_config(new Params(new File(gobpieConfiguration.getGoblintConf()).getAbsolutePath())))
                    .exceptionally(ex -> {
                        String msg = "Goblint was unable to successfully read the new configuration: " + ex.getMessage();
                        magpieServer.forwardMessageToClient(new MessageParams(MessageType.Warning, msg));
                        log.error(msg);
                        return null;
                    })
                    .join();
        }
    }


    /**
     * The method that is triggered before each analysis.
     * <p>
     * preAnalyzeCommand is read from the GobPie configuration file.
     * Can be used for automating the compilation database generation.
     */
    private void preAnalyse() {
        String[] preAnalyzeCommand = gobpieConfiguration.getPreAnalyzeCommand();
        if (preAnalyzeCommand != null) {
            try {
                log.info("Preanalyze command ran: \"" + Arrays.toString(preAnalyzeCommand) + "\"");
                runCommand(new File(System.getProperty("user.dir")), preAnalyzeCommand);
                log.info("Preanalyze command finished.");
            } catch (IOException | InvalidExitValueException | InterruptedException | TimeoutException e) {
                this.magpieServer.forwardMessageToClient(
                        new MessageParams(MessageType.Warning, "Running preanalysis command failed. " + e.getMessage()));
            }
        }
    }

    /**
     * Sends the requests to Goblint server and gets their results.
     * Checks if analysis succeeded.
     * If analysis succeeds, requests the messages from the Goblint server.
     * If showCfg option is turned on, asks for the function names for code lenses.
     *
     * @return a CompletableFuture of a collection of warning messages and cfg code lenses if request was successful.
     * @throws GobPieException in case the analysis was aborted or returned a VerifyError.
     */
    private CompletableFuture<Collection<AnalysisResult>> reanalyse() {
        return goblintService.analyze(new AnalyzeParams(!gobpieConfiguration.useIncrementalAnalysis()))
                .thenCompose(this::getComposedAnalysisResults);
    }

    private void didAnalysisNotSucceed(GoblintAnalysisResult analysisResult) {
        if (analysisResult.getStatus().contains("Aborted"))
            throw new GobPieException("The running analysis has been aborted.", GobPieExceptionType.GOBLINT_EXCEPTION);
        else if (analysisResult.getStatus().contains("VerifyError"))
            throw new GobPieException("Analysis returned VerifyError.", GobPieExceptionType.GOBLINT_EXCEPTION);
    }

    private CompletableFuture<Collection<AnalysisResult>> getComposedAnalysisResults(GoblintAnalysisResult analysisResult) {
        didAnalysisNotSucceed(analysisResult);
        // Get warning messages
        CompletableFuture<Collection<AnalysisResult>> messagesFuture = goblintService.messages()
                .thenApply(messages -> messages.stream().flatMap(m -> m.convert().stream()).toList());
        if (!gobpieConfiguration.getShowCfg()) {
            return messagesFuture;
        }
        // Get list of functions
        CompletableFuture<Collection<AnalysisResult>> functionsFuture = goblintService.functions()
                .thenApply(functions -> functions.stream().flatMap(f -> f.convert().stream()).toList());
        return messagesFuture
                .thenCombine(functionsFuture, (m, f) -> Stream.concat(m.stream(), f.stream()).toList());
    }


    /**
     * Method for running a command.
     *
     * @param dirPath The directory in which the command will run.
     * @param command The command to run.
     * @return Exit value and output of a finished process.
     */

    public ProcessResult runCommand(File dirPath, String[] command) throws IOException, InvalidExitValueException, InterruptedException, TimeoutException {
        log.debug("Waiting for command: " + Arrays.toString(command) + " to run...");
        return new ProcessExecutor()
                .directory(dirPath)
                .command(command)
                .redirectOutput(System.err)
                .redirectError(System.err)
                .execute();
    }

}<|MERGE_RESOLUTION|>--- conflicted
+++ resolved
@@ -94,12 +94,8 @@
     @Override
     public void analyze(Collection<? extends Module> files, AnalysisConsumer consumer, boolean rerun) {
         if (!rerun) {
-<<<<<<< HEAD
-            // According to MagpieBridge source code rerun is false iff you open a file with doAnalysisByOpen = false and doAnalysisByFirstOpen = true and this is not the first file opened.
-=======
             // According to MagpieBridge source code with doAnalysisByOpen = false and doAnalysisByFirstOpen = true,
             // rerun is true iff either the first file was opened or a file was saved i.e. exactly the cases where analysis should be performed.
->>>>>>> 87d3ced5
             return;
         }
 
