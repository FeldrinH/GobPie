--- conflicted
+++ resolved
@@ -2,27 +2,15 @@
 
 import com.ibm.wala.classLoader.Module;
 import goblintclient.GoblintClient;
-<<<<<<< HEAD
-import goblintclient.communication.FunctionsResponse;
-import goblintclient.communication.MessagesResponse;
-import goblintclient.communication.Request;
-import goblintclient.communication.Response;
+import goblintclient.communication.*;
 import goblintclient.messages.GoblintFunctions;
-=======
-import goblintclient.communication.AnalyzeResponse;
-import goblintclient.communication.MessagesResponse;
-import goblintclient.communication.Request;
->>>>>>> 95adf7af
 import goblintclient.messages.GoblintMessages;
 import goblintserver.GoblintServer;
 import gobpie.GobPieConfiguration;
 import gobpie.GobPieException;
 import gobpie.GobPieExceptionType;
 import magpiebridge.core.AnalysisConsumer;
-<<<<<<< HEAD
 import magpiebridge.core.AnalysisResult;
-=======
->>>>>>> 95adf7af
 import magpiebridge.core.MagpieServer;
 import magpiebridge.core.ServerAnalysis;
 import org.apache.commons.io.monitor.FileAlterationListenerAdaptor;
@@ -39,26 +27,29 @@
 import java.io.File;
 import java.io.FileFilter;
 import java.io.IOException;
-<<<<<<< HEAD
-=======
-import java.net.MalformedURLException;
->>>>>>> 95adf7af
 import java.util.ArrayList;
 import java.util.Arrays;
 import java.util.Collection;
 import java.util.List;
-<<<<<<< HEAD
-import java.util.concurrent.TimeoutException;
-import java.util.stream.Collectors;
-import java.util.stream.Stream;
-=======
 import java.util.concurrent.ExecutorService;
 import java.util.concurrent.Executors;
 import java.util.concurrent.Future;
 import java.util.concurrent.TimeoutException;
 import java.util.concurrent.atomic.AtomicBoolean;
->>>>>>> 95adf7af
-
+import java.util.stream.Collectors;
+import java.util.stream.Stream;
+
+/**
+ * The Class GoblintAnalysis.
+ * <p>
+ * Implementation of the ServerAnalysis interface.
+ * The class that is responsible for analyzing when an analysis event is triggered.
+ * Sends the requests to Goblint server, reads the corresponding responses,
+ * converts the results and passes them to MagpieBridge server.
+ *
+ * @author Karoliine Holter
+ * @since 0.0.1
+ */
 
 public class GoblintAnalysis implements ServerAnalysis {
 
@@ -100,34 +91,20 @@
      *
      * @param files    the files that have been opened in the editor (not using due to using the compilation database).
      * @param consumer the server which consumes the analysis results.
-     * @param rerun    tells if the analysis should be reran.
+     * @param rerun    tells if the analysis should be rerun.
      */
 
     @Override
     public void analyze(Collection<? extends Module> files, AnalysisConsumer consumer, boolean rerun) {
-<<<<<<< HEAD
-        if (rerun) {
-            if (consumer instanceof MagpieServer server) {
-
-                goblintConfObserver.checkAndNotify();
-                preAnalyse();
-
-                System.err.println("\n---------------------- Analysis started ----------------------");
-                Collection<AnalysisResult> response = reanalyse();
-                if (response != null) server.consume(new ArrayList<>(response), source());
-                System.err.println("--------------------- Analysis finished ----------------------\n");
-
-=======
         if (consumer instanceof MagpieServer server) {
             if (analysisRunning.get()) {
                 abortAnalysis();
->>>>>>> 95adf7af
             }
             goblintConfObserver.checkAndNotify();
             preAnalyse();
             log.info("---------------------- Analysis started ----------------------");
             Runnable analysisTask = () -> {
-                Collection<GoblintAnalysisResult> response = reanalyse();
+                Collection<AnalysisResult> response = reanalyse();
                 if (response != null) {
                     server.consume(new ArrayList<>(response), source());
                     log.info("--------------------- Analysis finished ----------------------");
@@ -179,11 +156,7 @@
     /**
      * Sends the requests to Goblint server and reads their results.
      *
-<<<<<<< HEAD
      * @return a collection of warning messages and cfg code lenses if request was successful, null otherwise.
-=======
-     * @return returns a collection of analysis results if the request was sucessful, null otherwise
->>>>>>> 95adf7af
      */
 
     private Collection<AnalysisResult> reanalyse() {
@@ -193,29 +166,17 @@
         Request functionsRequest = new Request("functions");
 
         try {
-<<<<<<< HEAD
             // Analyze
-            getResponse(analyzeRequest);
+            analysisRunning.set(true);
+            AnalyzeResponse analyzeResponse = (AnalyzeResponse) getResponse(analyzeRequest);
+            analysisRunning.set(false);
+            if (analyzeResponse.getResult().getStatus().contains("Aborted"))
+                return null;
             // Get warning messages
             MessagesResponse messagesResponse = (MessagesResponse) getResponse(messagesRequest);
             // Get list of functions
             FunctionsResponse functionsResponse = (FunctionsResponse) getResponse(functionsRequest);
             return Stream.concat(convertResultsFromJson(messagesResponse).stream(), convertResultsFromJson(functionsResponse).stream()).collect(Collectors.toList());
-=======
-            analysisRunning.set(true);
-            goblintClient.writeRequestToSocket(analyzeRequest);
-            AnalyzeResponse analyzeResponse = goblintClient.readAnalyzeResponseFromSocket();
-            analysisRunning.set(false);
-            if (!analyzeRequest.getId().equals(analyzeResponse.getId()))
-                throw new GobPieException("Response ID does not match request ID.", GobPieExceptionType.GOBLINT_EXCEPTION);
-            if (analyzeResponse.getResult().getStatus().contains("Aborted"))
-                return null;
-            goblintClient.writeRequestToSocket(messagesRequest);
-            MessagesResponse messagesResponse = goblintClient.readMessagesResponseFromSocket();
-            if (!messagesRequest.getId().equals(messagesResponse.getId()))
-                throw new GobPieException("Response ID does not match request ID.", GobPieExceptionType.GOBLINT_EXCEPTION);
-            return convertResultsFromJson(messagesResponse);
->>>>>>> 95adf7af
         } catch (IOException e) {
             throw new GobPieException("Sending the request to or receiving result from the server failed.", e, GobPieExceptionType.GOBLINT_EXCEPTION);
         }
