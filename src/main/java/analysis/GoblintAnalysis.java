package analysis;

import api.GoblintService;
import api.messages.*;
import com.ibm.wala.classLoader.Module;
import goblintserver.GoblintServer;
import gobpie.GobPieConfiguration;
import gobpie.GobPieException;
import gobpie.GobPieExceptionType;
import magpiebridge.core.AnalysisConsumer;
import magpiebridge.core.AnalysisResult;
import magpiebridge.core.MagpieServer;
import magpiebridge.core.ServerAnalysis;
import org.apache.logging.log4j.LogManager;
import org.apache.logging.log4j.Logger;
import org.eclipse.lsp4j.MessageParams;
import org.eclipse.lsp4j.MessageType;
import org.zeroturnaround.exec.InvalidExitValueException;
import org.zeroturnaround.exec.ProcessExecutor;
import org.zeroturnaround.exec.ProcessResult;
import org.zeroturnaround.process.UnixProcess;
import util.FileWatcher;

import java.io.File;
import java.io.IOException;
import java.nio.file.Path;
import java.util.ArrayList;
import java.util.Arrays;
import java.util.Collection;
import java.util.List;
import java.util.concurrent.CompletableFuture;
import java.util.concurrent.CompletionException;
import java.util.concurrent.Future;
import java.util.concurrent.TimeoutException;
import java.util.stream.Collectors;
import java.util.stream.Stream;

/**
 * The Class GoblintAnalysis.
 * <p>
 * Implementation of the ServerAnalysis interface.
 * The class that is responsible for analyzing when an analysis event is triggered.
 * Sends the requests to Goblint server, reads the corresponding responses,
 * converts the results and passes them to MagpieBridge server.
 *
 * @author Karoliine Holter
 * @author Juhan Oskar Hennoste
 * @since 0.0.1
 */

public class GoblintAnalysis implements ServerAnalysis {

    private final static int SIGINT = 2;

    private final MagpieServer magpieServer;
    private final GoblintServer goblintServer;
    private final GoblintService goblintService;
    private final GobPieConfiguration gobpieConfiguration;
    private final FileWatcher goblintConfWatcher;

    private static Future<?> lastAnalysisTask;

    private final Logger log = LogManager.getLogger(GoblintAnalysis.class);


    public GoblintAnalysis(MagpieServer magpieServer, GoblintServer goblintServer, GoblintService goblintService, GobPieConfiguration gobpieConfiguration) {
        this.magpieServer = magpieServer;
        this.goblintServer = goblintServer;
        this.goblintService = goblintService;
        this.gobpieConfiguration = gobpieConfiguration;
        this.goblintConfWatcher = new FileWatcher(Path.of(gobpieConfiguration.getGoblintConf()));
    }


    /**
     * The source of this analysis, usually the name of the analysis.
     *
     * @return the string
     */
    @Override
    public String source() {
        return "GobPie";
    }


    /**
     * The method that is triggered to start a new analysis.
     *
     * @param files    the files that have been opened in the editor (not using due to using the compilation database).
     * @param consumer the server which consumes the analysis results.
     * @param rerun    tells if the analysis should be rerun.
     */
    @Override
    public void analyze(Collection<? extends Module> files, AnalysisConsumer consumer, boolean rerun) {
        if (!rerun) {
            // According to MagpieBridge source code with doAnalysisByOpen = false and doAnalysisByFirstOpen = true,
            // rerun is true iff either the first file was opened or a file was saved i.e. exactly the cases where analysis should be performed.
            return;
        }

        if (!goblintServer.getGoblintRunProcess().getProcess().isAlive()) {
            // Goblint server has crashed. Exit GobPie because without the server no analysis is possible.
            magpieServer.exit();
            return;
        }

        if (lastAnalysisTask != null && !lastAnalysisTask.isDone()) {
            lastAnalysisTask.cancel(true);
            try {
                abortAnalysis();
                log.info("--------------- This analysis has been aborted -------------");
            } catch (IOException e) {
                log.error("Aborting analysis failed.");
            }
        }

        magpieServer.forwardMessageToClient(new MessageParams(MessageType.Info, source() + " started analyzing the code."));

        refreshGoblintConfig();

        preAnalyse();

        log.info("---------------------- Analysis started ----------------------");
        lastAnalysisTask = reanalyse().thenAccept(response -> {
            consumer.consume(new ArrayList<>(response), source());
            log.info("--------------------- Analysis finished ----------------------");
            magpieServer.forwardMessageToClient(new MessageParams(MessageType.Info, source() + " finished analyzing the code."));
        }).exceptionally(e -> {
            Throwable cause = e instanceof CompletionException ce ? ce.getCause() : e;
            // TODO: handle closed socket exceptions:
            //      org.eclipse.lsp4j.jsonrpc.JsonRpcException: java.net.SocketException: Broken pipe; errno=32
            //  and org.eclipse.lsp4j.jsonrpc.JsonRpcException: org.newsclub.net.unix.SocketClosedException: Not open
            log.error("--------------------- Analysis failed  ----------------------");
            log.error(cause);
            magpieServer.forwardMessageToClient(new MessageParams(MessageType.Error, source() + " failed to analyze the code:\n" + cause.getMessage()));
            return null;
        });
    }


    /**
     * Aborts the previous running analysis by sending a SIGINT signal to Goblint.
     */
    private void abortAnalysis() throws IOException {
        Process goblintProcess = goblintServer.getGoblintRunProcess().getProcess();
        int pid = Math.toIntExact(goblintProcess.pid());
        UnixProcess unixProcess = new UnixProcess(pid);
        unixProcess.kill(SIGINT);
    }


    /**
     * Reloads Goblint config if it has been changed
     */
    private void refreshGoblintConfig() {
        if (goblintConfWatcher.checkModified()) {
            goblintService.reset_config()
                    .thenCompose(_res ->
                            goblintService.read_config(new Params(new File(gobpieConfiguration.getGoblintConf()).getAbsolutePath())))
                    .exceptionally(ex -> {
                        String msg = "Goblint was unable to successfully read the new configuration: " + ex.getMessage();
                        magpieServer.forwardMessageToClient(new MessageParams(MessageType.Warning, msg));
                        log.error(msg);
                        return null;
                    })
                    .join();
        }
    }


    /**
     * The method that is triggered before each analysis.
     * <p>
     * preAnalyzeCommand is read from the GobPie configuration file.
     * Can be used for automating the compilation database generation.
     */
    private void preAnalyse() {
        String[] preAnalyzeCommand = gobpieConfiguration.getPreAnalyzeCommand();
        if (preAnalyzeCommand != null) {
            try {
                log.info("Preanalyze command ran: \"" + Arrays.toString(preAnalyzeCommand) + "\"");
                runCommand(new File(System.getProperty("user.dir")), preAnalyzeCommand);
                log.info("Preanalyze command finished.");
            } catch (IOException | InvalidExitValueException | InterruptedException | TimeoutException e) {
                this.magpieServer.forwardMessageToClient(
                        new MessageParams(MessageType.Warning, "Running preanalysis command failed. " + e.getMessage()));
            }
        }
    }

    /**
     * Sends the requests to Goblint server and gets their results.
     * Checks if analysis succeeded.
     * If analysis succeeds, requests the messages from the Goblint server.
     * If showCfg option is turned on, asks for the function names for code lenses.
     *
     * @return a CompletableFuture of a collection of warning messages and cfg code lenses if request was successful.
     * @throws GobPieException in case the analysis was aborted or returned a VerifyError.
     */
    private CompletableFuture<Collection<AnalysisResult>> reanalyse() {
        return goblintService.analyze(new AnalyzeParams(!gobpieConfiguration.useIncrementalAnalysis()))
                .thenCompose(this::getComposedAnalysisResults);
    }

    private void didAnalysisNotSucceed(GoblintAnalysisResult analysisResult) {
        if (analysisResult.getStatus().contains("Aborted"))
            throw new GobPieException("The running analysis has been aborted.", GobPieExceptionType.GOBLINT_EXCEPTION);
        else if (analysisResult.getStatus().contains("VerifyError"))
            throw new GobPieException("Analysis returned VerifyError.", GobPieExceptionType.GOBLINT_EXCEPTION);
    }

    private CompletableFuture<Collection<AnalysisResult>> convertAndCombineResults(
            CompletableFuture<List<GoblintMessagesResult>> messagesCompletableFuture,
            CompletableFuture<List<GoblintFunctionsResult>> functionsCompletableFuture) {
        return messagesCompletableFuture
                .thenCombine(functionsCompletableFuture, (messages, functions) ->
                        Stream.concat(
                                convertMessagesFromJson(messages).stream(),
                                convertFunctionsFromJson(functions).stream()
                        ).collect(Collectors.toList()));
    }

    private CompletableFuture<Collection<AnalysisResult>> getComposedAnalysisResults(GoblintAnalysisResult analysisResult) {
        didAnalysisNotSucceed(analysisResult);
        // Get warning messages
        CompletableFuture<List<GoblintMessagesResult>> messagesCompletableFuture = goblintService.messages();
<<<<<<< HEAD
        if (gobpieConfiguration.showCfg() == null || !gobpieConfiguration.showCfg()) {
=======
        if (!gobpieConfiguration.getShowCfg()) {
>>>>>>> 4243dace
            return messagesCompletableFuture.thenApply(this::convertMessagesFromJson);
        }
        // Get list of functions
        CompletableFuture<List<GoblintFunctionsResult>> functionsCompletableFuture = goblintService.functions();
        return convertAndCombineResults(messagesCompletableFuture, functionsCompletableFuture);
    }


    /**
     * Deserializes json from the response and converts the information
     * into AnalysisResult objects, which Magpie uses to generate IDE messages.
     *
     * @param response that was read from the socket and needs to be converted to AnalysisResults.
     * @return A collection of AnalysisResult objects.
     */

    private Collection<AnalysisResult> convertMessagesFromJson(List<GoblintMessagesResult> response) {
        return gobpieConfiguration.explodeGroupWarnings()
                ? response.stream().map(GoblintMessagesResult::convertExplode).flatMap(List::stream).toList()
                : response.stream().map(GoblintMessagesResult::convertNonExplode).flatMap(List::stream).toList();
    }

    private Collection<AnalysisResult> convertFunctionsFromJson(List<GoblintFunctionsResult> response) {
        return response.stream().map(GoblintFunctionsResult::convert).collect(Collectors.toList());
    }


    /**
     * Method for running a command.
     *
     * @param dirPath The directory in which the command will run.
     * @param command The command to run.
     * @return Exit value and output of a finished process.
     */

    public ProcessResult runCommand(File dirPath, String[] command) throws IOException, InvalidExitValueException, InterruptedException, TimeoutException {
        log.debug("Waiting for command: " + Arrays.toString(command) + " to run...");
        return new ProcessExecutor()
                .directory(dirPath)
                .command(command)
                .redirectOutput(System.err)
                .redirectError(System.err)
                .execute();
    }

}<|MERGE_RESOLUTION|>--- conflicted
+++ resolved
@@ -224,11 +224,7 @@
         didAnalysisNotSucceed(analysisResult);
         // Get warning messages
         CompletableFuture<List<GoblintMessagesResult>> messagesCompletableFuture = goblintService.messages();
-<<<<<<< HEAD
-        if (gobpieConfiguration.showCfg() == null || !gobpieConfiguration.showCfg()) {
-=======
-        if (!gobpieConfiguration.getShowCfg()) {
->>>>>>> 4243dace
+        if (!gobpieConfiguration.showCfg()) {
             return messagesCompletableFuture.thenApply(this::convertMessagesFromJson);
         }
         // Get list of functions
