package analysis;

import api.GoblintService;
import api.messages.*;
import com.ibm.wala.classLoader.Module;
import goblintserver.GoblintServer;
import gobpie.GobPieConfiguration;
import gobpie.GobPieException;
import gobpie.GobPieExceptionType;
import magpiebridge.core.AnalysisConsumer;
import magpiebridge.core.AnalysisResult;
import magpiebridge.core.MagpieServer;
import magpiebridge.core.ServerAnalysis;
import org.apache.logging.log4j.LogManager;
import org.apache.logging.log4j.Logger;
import org.eclipse.lsp4j.MessageParams;
import org.eclipse.lsp4j.MessageType;
import org.thymeleaf.util.ListUtils;
import org.zeroturnaround.exec.InvalidExitValueException;
import org.zeroturnaround.exec.ProcessExecutor;
import org.zeroturnaround.exec.ProcessResult;
import org.zeroturnaround.process.UnixProcess;
import util.FileWatcher;

import java.io.File;
import java.io.IOException;
import java.nio.file.Path;
import java.util.ArrayList;
import java.util.Arrays;
import java.util.Collection;
import java.util.List;
import java.util.concurrent.CompletableFuture;
import java.util.concurrent.CompletionException;
import java.util.concurrent.Future;
import java.util.concurrent.TimeoutException;
import java.util.stream.Collectors;
import java.util.stream.Stream;

/**
 * The Class GoblintAnalysis.
 * <p>
 * Implementation of the ServerAnalysis interface.
 * The class that is responsible for analyzing when an analysis event is triggered.
 * Sends the requests to Goblint server, reads the corresponding responses,
 * converts the results and passes them to MagpieBridge server.
 *
 * @author Karoliine Holter
 * @author Juhan Oskar Hennoste
 * @since 0.0.1
 */

public class GoblintAnalysis implements ServerAnalysis {

    private final static int SIGINT = 2;

    private final MagpieServer magpieServer;
    private final GoblintServer goblintServer;
    private final GoblintService goblintService;
    private final GobPieConfiguration gobpieConfiguration;
    private final FileWatcher goblintConfWatcher;

    private static Future<?> lastAnalysisTask;

    private final Logger log = LogManager.getLogger(GoblintAnalysis.class);


    public GoblintAnalysis(MagpieServer magpieServer, GoblintServer goblintServer, GoblintService goblintService, GobPieConfiguration gobpieConfiguration) {
        this.magpieServer = magpieServer;
        this.goblintServer = goblintServer;
        this.goblintService = goblintService;
        this.gobpieConfiguration = gobpieConfiguration;
        this.goblintConfWatcher = new FileWatcher(Path.of(gobpieConfiguration.getGoblintConf()));
    }


    /**
     * The source of this analysis, usually the name of the analysis.
     *
     * @return the string
     */
    @Override
    public String source() {
        return "GobPie";
    }


    /**
     * The method that is triggered to start a new analysis.
     *
     * @param files    the files that have been opened in the editor (not using due to using the compilation database).
     * @param consumer the server which consumes the analysis results.
     * @param rerun    tells if the analysis should be rerun.
     */
    @Override
    public void analyze(Collection<? extends Module> files, AnalysisConsumer consumer, boolean rerun) {
        if (!rerun) {
            // According to MagpieBridge source code with doAnalysisByOpen = false and doAnalysisByFirstOpen = true,
            // rerun is true iff either the first file was opened or a file was saved i.e. exactly the cases where analysis should be performed.
            return;
        }

        if (!goblintServer.getGoblintRunProcess().getProcess().isAlive()) {
            // Goblint server has crashed. Exit GobPie because without the server no analysis is possible.
            magpieServer.exit();
            return;
        }

        if (lastAnalysisTask != null && !lastAnalysisTask.isDone()) {
            lastAnalysisTask.cancel(true);
            try {
                abortAnalysis();
                log.info("--------------- This analysis has been aborted -------------");
            } catch (IOException e) {
                log.error("Aborting analysis failed.");
            }
        }

        magpieServer.forwardMessageToClient(new MessageParams(MessageType.Info, source() + " started analyzing the code."));

        refreshGoblintConfig();

        preAnalyse();

        log.info("---------------------- Analysis started ----------------------");
        lastAnalysisTask = reanalyse().thenAccept(response -> {
            consumer.consume(new ArrayList<>(response), source());
            log.info("--------------------- Analysis finished ----------------------");
            magpieServer.forwardMessageToClient(new MessageParams(MessageType.Info, source() + " finished analyzing the code."));
        }).exceptionally(e -> {
            Throwable cause = e instanceof CompletionException ce ? ce.getCause() : e;
            // TODO: handle closed socket exceptions:
            //      org.eclipse.lsp4j.jsonrpc.JsonRpcException: java.net.SocketException: Broken pipe; errno=32
            //  and org.eclipse.lsp4j.jsonrpc.JsonRpcException: org.newsclub.net.unix.SocketClosedException: Not open
            log.error("--------------------- Analysis failed  ----------------------");
            log.error(cause);
            magpieServer.forwardMessageToClient(new MessageParams(MessageType.Error, source() + " failed to analyze the code:\n" + cause.getMessage()));
            return null;
        });
    }


    /**
     * Aborts the previous running analysis by sending a SIGINT signal to Goblint.
     */
    private void abortAnalysis() throws IOException {
        Process goblintProcess = goblintServer.getGoblintRunProcess().getProcess();
        int pid = Math.toIntExact(goblintProcess.pid());
        UnixProcess unixProcess = new UnixProcess(pid);
        unixProcess.kill(SIGINT);
    }


    /**
     * Reloads Goblint config if it has been changed
     */
    private void refreshGoblintConfig() {
        if (goblintConfWatcher.checkModified()) {
            goblintService.reset_config()
                    .thenCompose(_res ->
                            goblintService.read_config(new Params(new File(gobpieConfiguration.getGoblintConf()).getAbsolutePath())))
                    .exceptionally(ex -> {
                        String msg = "Goblint was unable to successfully read the new configuration: " + ex.getMessage();
                        magpieServer.forwardMessageToClient(new MessageParams(MessageType.Warning, msg));
                        log.error(msg);
                        return null;
                    })
                    .join();
        }
    }


    /**
     * The method that is triggered before each analysis.
     * <p>
     * preAnalyzeCommand is read from the GobPie configuration file.
     * Can be used for automating the compilation database generation.
     */
    private void preAnalyse() {
        String[] preAnalyzeCommand = gobpieConfiguration.getPreAnalyzeCommand();
        if (preAnalyzeCommand != null) {
            try {
                log.info("Preanalyze command ran: \"" + Arrays.toString(preAnalyzeCommand) + "\"");
                runCommand(new File(System.getProperty("user.dir")), preAnalyzeCommand);
                log.info("Preanalyze command finished.");
            } catch (IOException | InvalidExitValueException | InterruptedException | TimeoutException e) {
                this.magpieServer.forwardMessageToClient(
                        new MessageParams(MessageType.Warning, "Running preanalysis command failed. " + e.getMessage()));
            }
        }
    }

    /**
     * Sends the requests to Goblint server and gets their results.
     * Checks if analysis succeeded.
     * If analysis succeeds, requests the messages from the Goblint server.
     * If showCfg option is turned on, asks for the function names for code lenses.
     *
     * @return a CompletableFuture of a collection of warning messages and cfg code lenses if request was successful.
     * @throws GobPieException in case the analysis was aborted or returned a VerifyError.
     */
    private CompletableFuture<Collection<AnalysisResult>> reanalyse() {
        return goblintService.analyze(new AnalyzeParams(!gobpieConfiguration.useIncrementalAnalysis()))
                .thenCompose(this::getComposedAnalysisResults);
    }

    private void didAnalysisNotSucceed(GoblintAnalysisResult analysisResult) {
        if (analysisResult.getStatus().contains("Aborted"))
            throw new GobPieException("The running analysis has been aborted.", GobPieExceptionType.GOBLINT_EXCEPTION);
        else if (analysisResult.getStatus().contains("VerifyError"))
            throw new GobPieException("Analysis returned VerifyError.", GobPieExceptionType.GOBLINT_EXCEPTION);
    }

    private CompletableFuture<Collection<AnalysisResult>> getComposedAnalysisResults(GoblintAnalysisResult analysisResult) {
        didAnalysisNotSucceed(analysisResult);
        // Get warning messages
<<<<<<< HEAD
        CompletableFuture<Collection<AnalysisResult>> messagesFuture = goblintService.messages()
                .thenApply(messages -> messages.stream().flatMap(m -> m.convert().stream()).toList());
        if (!gobpieConfiguration.getShowCfg()) {
            return messagesFuture;
        }
        // Get list of functions
        CompletableFuture<Collection<AnalysisResult>> functionsFuture = goblintService.functions()
                .thenApply(functions -> functions.stream().flatMap(f -> f.convert().stream()).toList());
        return messagesFuture
                .thenCombine(functionsFuture, (m, f) -> Stream.concat(m.stream(), f.stream()).toList());
=======
        CompletableFuture<List<GoblintMessagesResult>> messagesCompletableFuture = goblintService.messages();
        if (!gobpieConfiguration.showCfg()) {
            return messagesCompletableFuture.thenApply(this::convertMessagesFromJson);
        }
        // Get list of functions
        CompletableFuture<List<GoblintFunctionsResult>> functionsCompletableFuture = goblintService.functions();
        return convertAndCombineResults(messagesCompletableFuture, functionsCompletableFuture);
    }


    /**
     * Deserializes json from the response and converts the information
     * into AnalysisResult objects, which Magpie uses to generate IDE messages.
     *
     * @param response that was read from the socket and needs to be converted to AnalysisResults.
     * @return A collection of AnalysisResult objects.
     */

    private Collection<AnalysisResult> convertMessagesFromJson(List<GoblintMessagesResult> response) {
        return gobpieConfiguration.explodeGroupWarnings()
                ? response.stream().map(GoblintMessagesResult::convertExplode).flatMap(List::stream).toList()
                : response.stream().map(GoblintMessagesResult::convertNonExplode).flatMap(List::stream).toList();
    }

    private Collection<AnalysisResult> convertFunctionsFromJson(List<GoblintFunctionsResult> response) {
        return response.stream().map(GoblintFunctionsResult::convert).collect(Collectors.toList());
>>>>>>> dd7ce211
    }


    /**
     * Method for running a command.
     *
     * @param dirPath The directory in which the command will run.
     * @param command The command to run.
     * @return Exit value and output of a finished process.
     */

    public ProcessResult runCommand(File dirPath, String[] command) throws IOException, InvalidExitValueException, InterruptedException, TimeoutException {
        log.debug("Waiting for command: " + Arrays.toString(command) + " to run...");
        return new ProcessExecutor()
                .directory(dirPath)
                .command(command)
                .redirectOutput(System.err)
                .redirectError(System.err)
                .execute();
    }

}<|MERGE_RESOLUTION|>--- conflicted
+++ resolved
@@ -15,7 +15,6 @@
 import org.apache.logging.log4j.Logger;
 import org.eclipse.lsp4j.MessageParams;
 import org.eclipse.lsp4j.MessageType;
-import org.thymeleaf.util.ListUtils;
 import org.zeroturnaround.exec.InvalidExitValueException;
 import org.zeroturnaround.exec.ProcessExecutor;
 import org.zeroturnaround.exec.ProcessResult;
@@ -213,25 +212,16 @@
     private CompletableFuture<Collection<AnalysisResult>> getComposedAnalysisResults(GoblintAnalysisResult analysisResult) {
         didAnalysisNotSucceed(analysisResult);
         // Get warning messages
-<<<<<<< HEAD
-        CompletableFuture<Collection<AnalysisResult>> messagesFuture = goblintService.messages()
-                .thenApply(messages -> messages.stream().flatMap(m -> m.convert().stream()).toList());
-        if (!gobpieConfiguration.getShowCfg()) {
-            return messagesFuture;
+        CompletableFuture<Collection<AnalysisResult>> messagesCompletableFuture = goblintService.messages()
+                .thenApply(this::convertMessagesFromJson);
+        if (!gobpieConfiguration.showCfg()) {
+            return messagesCompletableFuture;
         }
         // Get list of functions
-        CompletableFuture<Collection<AnalysisResult>> functionsFuture = goblintService.functions()
-                .thenApply(functions -> functions.stream().flatMap(f -> f.convert().stream()).toList());
-        return messagesFuture
-                .thenCombine(functionsFuture, (m, f) -> Stream.concat(m.stream(), f.stream()).toList());
-=======
-        CompletableFuture<List<GoblintMessagesResult>> messagesCompletableFuture = goblintService.messages();
-        if (!gobpieConfiguration.showCfg()) {
-            return messagesCompletableFuture.thenApply(this::convertMessagesFromJson);
-        }
-        // Get list of functions
-        CompletableFuture<List<GoblintFunctionsResult>> functionsCompletableFuture = goblintService.functions();
-        return convertAndCombineResults(messagesCompletableFuture, functionsCompletableFuture);
+        CompletableFuture<Collection<AnalysisResult>> functionsCompletableFuture = goblintService.functions()
+                .thenApply(this::convertFunctionsFromJson);
+        return messagesCompletableFuture
+                .thenCombine(functionsCompletableFuture, (messages, functions) -> Stream.concat(messages.stream(), functions.stream()).toList());
     }
 
 
@@ -250,8 +240,7 @@
     }
 
     private Collection<AnalysisResult> convertFunctionsFromJson(List<GoblintFunctionsResult> response) {
-        return response.stream().map(GoblintFunctionsResult::convert).collect(Collectors.toList());
->>>>>>> dd7ce211
+        return response.stream().map(GoblintFunctionsResult::convert).flatMap(List::stream).toList();
     }
 
 
