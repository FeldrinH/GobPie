--- conflicted
+++ resolved
@@ -38,7 +38,7 @@
             GobPieConfiguration gobpieConfiguration = gobPieConfReader.readGobPieConfiguration();
 
             // Start GoblintServer
-            GoblintServer goblintServer = startGoblintServer(magpieServer);
+            GoblintServer goblintServer = startGoblintServer(magpieServer, gobpieConfiguration);
 
             // Connect GoblintService and read configuration
             GoblintService goblintService = connectGoblintService(magpieServer, gobpieConfiguration, goblintServer);
@@ -90,25 +90,11 @@
      *
      * @throws GobPieException if running the server start command fails
      */
-<<<<<<< HEAD
-    private static GoblintServer startGoblintServer(MagpieServer magpieServer) {
-        GoblintServer goblintServer = new GoblintServer(magpieServer);
+    private static GoblintServer startGoblintServer(MagpieServer magpieServer, GobPieConfiguration gobpieConfiguration) {
+        GoblintServer goblintServer = new GoblintServer(magpieServer, gobpieConfiguration);
         if (log.isDebugEnabled()) {
             log.debug("Goblint version info:\n" + goblintServer.checkGoblintVersion());
         }
-=======
-
-    private static void addAnalysis() {
-        // define language
-        String language = "c";
-
-        // read GobPie configuration file
-        GobPieConfReader gobPieConfReader = new GobPieConfReader(magpieServer, gobPieConfFileName);
-        GobPieConfiguration gobpieConfiguration = gobPieConfReader.readGobPieConfiguration();
-
-        // start GoblintServer
-        GoblintServer goblintServer = new GoblintServer(magpieServer, gobpieConfiguration);
->>>>>>> 06ec9cf5
         goblintServer.startGoblintServer();
 
         return goblintServer;
