import HTTPserver.GobPieHTTPServer;
import abstractdebugging.AbstractDebuggingServerLauncher;
import abstractdebugging.ResultsService;
import analysis.GoblintAnalysis;
import analysis.ShowCFGCommand;
import api.GoblintService;
import api.GoblintServiceLauncher;
import api.messages.Params;
import goblintserver.GoblintServer;
import gobpie.GobPieConfReader;
import gobpie.GobPieConfiguration;
import gobpie.GobPieException;
import magpiebridge.core.ServerAnalysis;
import magpiebridge.core.ToolAnalysis;
import org.apache.logging.log4j.LogManager;
import org.apache.logging.log4j.Logger;
import org.eclipse.lsp4j.MessageParams;
import org.eclipse.lsp4j.MessageType;
import org.eclipse.lsp4j.jsonrpc.messages.Either;

import java.io.File;

public class Main {

    private static final String gobPieConfFileName = "gobpie.json";

    private static final Logger log = LogManager.getLogger(Main.class);

    public static void main(String... args) {

        GoblintMagpieServer magpieServer = createMagpieServer();

        try {
            // Read GobPie configuration file
            GobPieConfReader gobPieConfReader = new GobPieConfReader(magpieServer, gobPieConfFileName);
            GobPieConfiguration gobpieConfiguration = gobPieConfReader.readGobPieConfiguration();

            // Start GoblintServer
            GoblintServer goblintServer = startGoblintServer(magpieServer, gobpieConfiguration);

            // Connect GoblintService and read configuration
            GoblintService goblintService = connectGoblintService(magpieServer, gobpieConfiguration, goblintServer);

            // Add analysis
            addAnalysis(magpieServer, gobpieConfiguration, goblintServer, goblintService);

            // Launch magpieServer
            magpieServer.configurationDone();
            log.info("MagpieBridge server launched.");

            if (args.length > 0) {
                // Launch abstract debugging server
                String socketAddress = args[0];
                launchAbstractDebuggingServer(socketAddress, goblintService);
                log.info("Abstract debugging server launched.");
            } else {
                log.info("Abstract debugging server disabled.");
            }
        } catch (GobPieException e) {
            String message = e.getMessage();
            String terminalMessage;
            if (e.getCause() == null) terminalMessage = message;
            else terminalMessage = message + " Cause: " + e.getCause().getMessage();
            forwardErrorMessageToClient(magpieServer, message, terminalMessage);
            switch (e.getType()) {
                case GOBLINT_EXCEPTION:
                    break;
                case GOBPIE_EXCEPTION:
                    break;
                case GOBPIE_CONF_EXCEPTION:
                    break;
            }
        }

    }


    /**
     * Method for creating and launching MagpieBridge server.
     */

    private static GoblintMagpieServer createMagpieServer() {
        // set up configuration for MagpieServer
        GoblintServerConfiguration serverConfig = new GoblintServerConfiguration();
        serverConfig.setUseMagpieHTTPServer(false);
<<<<<<< HEAD
        GoblintMagpieServer magpieServer = new GoblintMagpieServer(serverConfig);

=======
        //TODO: Track any relevant changes in https://github.com/MagpieBridge/MagpieBridge/issues/88 and update this accordingly.
        serverConfig.setLanguageExtensionHandler(new GoblintLanguageExtensionHandler(serverConfig.getLanguageExtensionHandler()));
        magpieServer = new GoblintMagpieServer(serverConfig);
>>>>>>> dd7ce211
        // launch MagpieServer
        // note that the server will not accept messages until configurationDone is called
        magpieServer.launchOnStdio();

        return magpieServer;
    }


    /**
     * Starts Goblint server.
     *
     * @throws GobPieException if running the server start command fails
     */
    private static GoblintServer startGoblintServer(MagpieServer magpieServer, GobPieConfiguration gobpieConfiguration) {
        GoblintServer goblintServer = new GoblintServer(magpieServer, gobpieConfiguration);
        if (log.isDebugEnabled()) {
            log.debug("Goblint version info:\n" + goblintServer.checkGoblintVersion());
        }
        goblintServer.startGoblintServer();

        return goblintServer;
    }


    /**
     * Connects the Goblint service to the Goblint server and reads the Goblint configuration file.
     *
     * @throws GobPieException if connecting fails
     */
    private static GoblintService connectGoblintService(MagpieServer magpieServer, GobPieConfiguration gobpieConfiguration, GoblintServer goblintServer) {
        GoblintServiceLauncher launcher = new GoblintServiceLauncher();
        GoblintService goblintService = launcher.connect(goblintServer.getGoblintSocket());

        // Read Goblint configurations
        goblintService.read_config(new Params(new File(gobpieConfiguration.getGoblintConf()).getAbsolutePath()))
                .exceptionally(ex -> {
                    String msg = "Goblint was unable to successfully read the configuration: " + ex.getMessage();
                    magpieServer.forwardMessageToClient(new MessageParams(MessageType.Warning, msg));
                    log.error(msg);
                    return null;
                })
                .join();

        return goblintService;
    }


    /**
     * Method for creating and adding Goblint analysis to MagpieBridge server.
     * <p>
     * Creates the GoblintAnalysis classes.
     */
    private static void addAnalysis(MagpieServer magpieServer, GobPieConfiguration gobpieConfiguration,
                                    GoblintServer goblintServer, GoblintService goblintService) {
        // define language
        String language = "c";

        // add analysis to the MagpieServer
        ServerAnalysis serverAnalysis = new GoblintAnalysis(magpieServer, goblintServer, goblintService, gobpieConfiguration);
        Either<ServerAnalysis, ToolAnalysis> analysis = Either.forLeft(serverAnalysis);
        magpieServer.addAnalysis(analysis, language);

        // add HTTP server for showing CFGs, only if the option is specified in the configuration
        if (gobpieConfiguration.showCfg()) {
            String httpServerAddress = new GobPieHTTPServer(goblintService).start();
            magpieServer.addHttpServer(httpServerAddress);
            magpieServer.addCommand("showcfg", new ShowCFGCommand(httpServerAddress));
        }
    }


    /**
     * Launch abstract debugging server
     *
     * @throws GobPieException if creating domain socket for server fails
     */
    private static void launchAbstractDebuggingServer(String socketAddress, GoblintService goblintService) {
        ResultsService resultsService = new ResultsService(goblintService);
        AbstractDebuggingServerLauncher launcher = new AbstractDebuggingServerLauncher(resultsService);
        launcher.launchOnDomainSocket(socketAddress);
    }


    /**
     * Method for forwarding Error messages to MagpieServer.
     *
     * @param popUpMessage    The message shown on the pop-up message.
     * @param terminalMessage The message shown in the terminal.
     */

    private static void forwardErrorMessageToClient(MagpieServer magpieServer, String popUpMessage, String terminalMessage) {
        magpieServer.forwardMessageToClient(
                new MessageParams(MessageType.Error, "Unable to start GobPie extension: " + popUpMessage + " Check the output terminal of GobPie extension for more information.")
        );
        log.error(terminalMessage);
    }

}<|MERGE_RESOLUTION|>--- conflicted
+++ resolved
@@ -10,6 +10,7 @@
 import gobpie.GobPieConfReader;
 import gobpie.GobPieConfiguration;
 import gobpie.GobPieException;
+import magpiebridge.core.MagpieServer;
 import magpiebridge.core.ServerAnalysis;
 import magpiebridge.core.ToolAnalysis;
 import org.apache.logging.log4j.LogManager;
@@ -83,14 +84,9 @@
         // set up configuration for MagpieServer
         GoblintServerConfiguration serverConfig = new GoblintServerConfiguration();
         serverConfig.setUseMagpieHTTPServer(false);
-<<<<<<< HEAD
-        GoblintMagpieServer magpieServer = new GoblintMagpieServer(serverConfig);
-
-=======
         //TODO: Track any relevant changes in https://github.com/MagpieBridge/MagpieBridge/issues/88 and update this accordingly.
         serverConfig.setLanguageExtensionHandler(new GoblintLanguageExtensionHandler(serverConfig.getLanguageExtensionHandler()));
-        magpieServer = new GoblintMagpieServer(serverConfig);
->>>>>>> dd7ce211
+        GoblintMagpieServer magpieServer = new GoblintMagpieServer(serverConfig);
         // launch MagpieServer
         // note that the server will not accept messages until configurationDone is called
         magpieServer.launchOnStdio();
