import HTTPserver.GobPieHTTPServer;
import analysis.GoblintAnalysis;
import analysis.ShowCFGCommand;
import api.GoblintService;
import api.GoblintServiceLauncher;
import api.messages.Params;
import goblintserver.GoblintServer;
import gobpie.GobPieConfReader;
import gobpie.GobPieConfiguration;
import gobpie.GobPieException;
import magpiebridge.core.ServerAnalysis;
import magpiebridge.core.ToolAnalysis;
import org.apache.logging.log4j.LogManager;
import org.apache.logging.log4j.Logger;
import org.eclipse.lsp4j.MessageParams;
import org.eclipse.lsp4j.MessageType;
import org.eclipse.lsp4j.jsonrpc.messages.Either;

import java.io.File;

public class Main {

    private static final String gobPieConfFileName = "gobpie.json";
    private static final Logger log = LogManager.getLogger(Main.class);
    private static GoblintMagpieServer magpieServer;

    public static void main(String... args) {

        try {
            createMagpieServer();
            addAnalysis();
            magpieServer.configurationDone();
            log.info("MagpieBridge server launched.");
        } catch (GobPieException e) {
            String message = e.getMessage();
            String terminalMessage = e.getCause() == null ? message : message + " Cause: " + e.getCause().getMessage();
            forwardErrorMessageToClient(message, terminalMessage);
            switch (e.getType()) {
                case GOBLINT_EXCEPTION:
                    break;
                case GOBPIE_EXCEPTION:
                    break;
                case GOBPIE_CONF_EXCEPTION:
                    break;
            }
        }

    }


    /**
     * Method for creating and launching MagpieBridge server.
     */

    private static void createMagpieServer() {
        // set up configuration for MagpieServer
        GoblintServerConfiguration serverConfig = new GoblintServerConfiguration();
        serverConfig.setUseMagpieHTTPServer(false);
        //TODO: Track any relevant changes in https://github.com/MagpieBridge/MagpieBridge/issues/88 and update this accordingly.
        serverConfig.setLanguageExtensionHandler(new GoblintLanguageExtensionHandler(serverConfig.getLanguageExtensionHandler()));
        magpieServer = new GoblintMagpieServer(serverConfig);
        // launch MagpieServer
        // note that the server will not accept messages until configurationDone is called
        magpieServer.launchOnStdio();
    }


    /**
     * Method for creating and adding Goblint analysis to MagpieBridge server.
     * <p>
     * Creates GoblintServer, GoblintClient and the GoblintAnalysis classes.
     *
     * @throws GobPieException if something goes wrong with creating any of the classes:
     *                         <ul>
     *                             <li>GoblintServer;</li>
     *                             <li>GoblintClient.</li>
     *                         </ul>
     */

    private static void addAnalysis() {
        // define language
        String language = "c";

        // read GobPie configuration file
        GobPieConfReader gobPieConfReader = new GobPieConfReader(magpieServer, gobPieConfFileName);
        GobPieConfiguration gobpieConfiguration = gobPieConfReader.readGobPieConfiguration();

        // start GoblintServer
        GoblintServer goblintServer = new GoblintServer(magpieServer, gobpieConfiguration);
        goblintServer.startGoblintServer();

        // launch GoblintService
        GoblintServiceLauncher launcher = new GoblintServiceLauncher();
        GoblintService goblintService = launcher.connect(goblintServer.getGoblintSocket());

        // read Goblint configurations
        goblintService.read_config(new Params(new File(gobpieConfiguration.getGoblintConf()).getAbsolutePath()))
                .exceptionally(ex -> {
                    String msg = "Goblint was unable to successfully read the configuration: " + ex.getMessage();
                    magpieServer.forwardMessageToClient(new MessageParams(MessageType.Warning, msg));
                    log.error(msg);
                    return null;
                })
                .join();

        // add analysis to the MagpieServer
        ServerAnalysis serverAnalysis = new GoblintAnalysis(magpieServer, goblintServer, goblintService, gobpieConfiguration);
        Either<ServerAnalysis, ToolAnalysis> analysis = Either.forLeft(serverAnalysis);
        magpieServer.addAnalysis(analysis, language);

        // add HTTP server for showing CFGs, only if the option is specified in the configuration
<<<<<<< HEAD
        if (gobpieConfiguration.showCfg() != null && gobpieConfiguration.showCfg()) {
=======
        if (gobpieConfiguration.getShowCfg()) {
>>>>>>> 4243dace
            String httpServerAddress = new GobPieHTTPServer(goblintService).start();
            magpieServer.addHttpServer(httpServerAddress);
            magpieServer.addCommand("showcfg", new ShowCFGCommand(httpServerAddress));
        }
    }


    /**
     * Method for forwarding Error messages to MagpieServer.
     *
     * @param popUpMessage    The message shown on the pop-up message.
     * @param terminalMessage The message shown in the terminal.
     */

    private static void forwardErrorMessageToClient(String popUpMessage, String terminalMessage) {
        magpieServer.forwardMessageToClient(
                new MessageParams(MessageType.Error, "Unable to start GobPie extension: " + popUpMessage + " Check the output terminal of GobPie extension for more information.")
        );
        log.error(terminalMessage);
    }

}<|MERGE_RESOLUTION|>--- conflicted
+++ resolved
@@ -109,11 +109,7 @@
         magpieServer.addAnalysis(analysis, language);
 
         // add HTTP server for showing CFGs, only if the option is specified in the configuration
-<<<<<<< HEAD
-        if (gobpieConfiguration.showCfg() != null && gobpieConfiguration.showCfg()) {
-=======
-        if (gobpieConfiguration.getShowCfg()) {
->>>>>>> 4243dace
+        if (gobpieConfiguration.showCfg()) {
             String httpServerAddress = new GobPieHTTPServer(goblintService).start();
             magpieServer.addHttpServer(httpServerAddress);
             magpieServer.addCommand("showcfg", new ShowCFGCommand(httpServerAddress));
