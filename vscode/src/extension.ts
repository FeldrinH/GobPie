--- conflicted
+++ resolved
@@ -1,5 +1,4 @@
 'use strict';
-<<<<<<< HEAD
 import {ExtensionContext, ViewColumn, window, workspace} from 'vscode';
 import {
     ClientCapabilities,
@@ -21,16 +20,6 @@
     let args = ['-jar', context.asAbsolutePath('gobpie-0.0.3-SNAPSHOT.jar')];
 
     // Use this for communicating on stdio 
-=======
-import {ExtensionContext, workspace} from 'vscode';
-import {LanguageClient, LanguageClientOptions, ServerOptions} from 'vscode-languageclient';
-
-export function activate(context: ExtensionContext) {
-    let script = 'java';
-    let args = ['-jar', context.asAbsolutePath('gobpie-0.0.2-SNAPSHOT.jar')];
-
-    // Use this for communicating on stdio
->>>>>>> 95adf7af
     let serverOptions: ServerOptions = {
         run: {command: script, args: args},
         debug: {command: script, args: args},
@@ -63,10 +52,7 @@
 
     // Create the language client and start the client.
     let lc: LanguageClient = new LanguageClient('GobPie', 'GobPie', serverOptions, clientOptions);
-<<<<<<< HEAD
     lc.registerFeature(new MagpieBridgeSupport(lc));
-=======
->>>>>>> 95adf7af
     lc.start();
 }
 
